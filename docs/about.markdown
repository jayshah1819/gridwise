--- conflicted
+++ resolved
@@ -4,24 +4,6 @@
 permalink: /about/
 ---
 
-<<<<<<< HEAD
-Gridwise is a JavaScript library that provides high-performance WebGPU compute primitives. Our goal is to deliver best-in-class performance while minimizing the code complexity for developers.
-
-## Key Features
-
-- **WebGPU Compute Primitives**: Scan, reduce, sort, and other fundamental parallel operations
-- **High Performance**: Optimized implementations using modern GPU architectures
-- **Easy to Use**: Simple JavaScript API that handles low-level WebGPU details
-- **Cross-Platform**: Works across different WebGPU-capable devices and browsers
-
-## Getting Started
-
-Gridwise primitives are designed to be instantiated and executed with minimal setup. The library handles WebGPU object creation, memory management, and shader compilation automatically.
-
-You can find the source code for Gridwise at GitHub:
-[gridwise](https://github.com/gridwise-js/gridwise)
-=======
 Gridwise is a JavaScript library for WebGPU compute primitives including scan, reduce, and sort.
 
-View the source code on [GitHub](https://github.com/gridwise-webgpu/gridwise).
->>>>>>> 1f193b8c
+View the source code on [GitHub](https://github.com/gridwise-webgpu/gridwise).